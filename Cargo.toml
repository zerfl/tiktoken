--- conflicted
+++ resolved
@@ -1,33 +1,5 @@
 [workspace]
 
-<<<<<<< HEAD
-[lib]
-name = "_tiktoken"
-crate-type = ["cdylib"]
-
-[dependencies]
-wasm-bindgen = "0.2.83"
-js-sys = "0.3.61"
-anyhow = "1.0.69"
-base64 = "0.21.0"
-gloo-utils = { version = "0.1", features = ["serde"] }
-serde = { version = "1.0", features = ["derive"] }
-
-# tiktoken dependencies
-fancy-regex = "0.10.0"
-regex = "1.7.0"
-rustc-hash = "1.1.0"
-bstr = "1.0.1"
-
-[profile.release]
-incremental = true
-opt-level = "s"
-lto = true
-
-[features]
-default = ["inline"]
-inline = []
-=======
 members = [
     "core",
     "python",
@@ -40,5 +12,4 @@
 lto = true          # Enable link-time optimization
 codegen-units = 1   # Reduce number of codegen units to increase optimizations
 panic = 'abort'     # Abort on panic
-strip = true        # Strip symbols from binary*
->>>>>>> f1560bd3
+strip = true        # Strip symbols from binary*